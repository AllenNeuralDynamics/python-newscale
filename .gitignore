# Byte-compiled / optimized / DLL files
__pycache__/
*.py[cod]
*$py.class

# C extensions
*.so

# Distribution / packaging
.Python
build/
develop-eggs/
dist/
downloads/
eggs/
.eggs/
lib/
lib64/
parts/
sdist/
var/
wheels/
pip-wheel-metadata/
share/python-wheels/
*.egg-info/
.installed.cfg
*.egg
MANIFEST

# PyInstaller
#  Usually these files are written by a python script from a template
#  before PyInstaller builds the exe, so as to inject date/other infos into it.
*.manifest
*.spec

# Installer logs
pip-log.txt
pip-delete-this-directory.txt

# Unit test / coverage reports
htmlcov/
.tox/
.nox/
.coverage
.coverage.*
.cache
nosetests.xml
coverage.xml
*.cover
*.py,cover
.hypothesis/
.pytest_cache/

# Translations
*.mo
*.pot

# Django stuff:
*.log
local_settings.py
db.sqlite3
db.sqlite3-journal

# Flask stuff:
instance/
.webassets-cache

# Scrapy stuff:
.scrapy

# Sphinx documentation
docs/_build/

# PyBuilder
target/

# Jupyter Notebook
.ipynb_checkpoints

# IPython
profile_default/
ipython_config.py

# pyenv
.python-version

# pipenv
#   According to pypa/pipenv#598, it is recommended to include Pipfile.lock in version control.
#   However, in case of collaboration, if having platform-specific dependencies or dependencies
#   having no cross-platform support, pipenv may install dependencies that don't work, or not
#   install all needed dependencies.
#Pipfile.lock

# PEP 582; used by e.g. github.com/David-OConnor/pyflow
__pypackages__/

# Celery stuff
celerybeat-schedule
celerybeat.pid

# SageMath parsed files
*.sage.py

# Environments
.env
.venv
env/
venv/
ENV/
env.bak/
venv.bak/

# Spyder project settings
.spyderproject
.spyproject

# Rope project settings
.ropeproject

# mkdocs documentation
/site

# mypy
.mypy_cache/
.dmypy.json
dmypy.json

# Pyre type checker
.pyre/

# PyCharm
#  JetBrains specific template is maintained in a separate JetBrains.gitignore that can
#  be found at https://github.com/github/gitignore/blob/main/Global/JetBrains.gitignore
#  and can be added to the global gitignore or merged into this file.  For a more nuclear
#  option (not recommended) you can uncomment the following to ignore the entire idea folder.
.idea/

# MacOs
**/.DS_Store

<<<<<<< HEAD
# Vim
=======
# vim
>>>>>>> d635a222
*.swp<|MERGE_RESOLUTION|>--- conflicted
+++ resolved
@@ -138,9 +138,5 @@
 # MacOs
 **/.DS_Store
 
-<<<<<<< HEAD
-# Vim
-=======
 # vim
->>>>>>> d635a222
 *.swp